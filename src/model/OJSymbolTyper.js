--- conflicted
+++ resolved
@@ -451,17 +451,13 @@
 }
 
 
-<<<<<<< HEAD
+getSymbolForEnumName(enumName)
+{
+    return OJEnumPrefix + enumName;
+}
+
+
 getSymbolForProtocolName(protocolName, isTypecheckerStatic)
-=======
-OJSymbolTyper.prototype.getSymbolForEnumName = function(enumName)
-{
-    return OJEnumPrefix + enumName;
-}
-
-
-OJSymbolTyper.prototype.getSymbolForProtocolName = function(protocolName, isTypecheckerStatic)
->>>>>>> 63f00a1d
 {
     var prefix = isTypecheckerStatic ? OJStaticProtocolPrefix : OJProtocolPrefix;
     return prefix + protocolName;

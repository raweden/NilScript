--- conflicted
+++ resolved
@@ -2,19 +2,11 @@
     "name": "ojc",
     "description": "compiler for the oj language",
     "homepage": "http://github.com/musictheory/oj",
-<<<<<<< HEAD
-    "main": "src/compiler.js",
-=======
     "main": "./src/ojc.js",
->>>>>>> 2f7fa14d
     "bin": {
         "ojc": "./bin/ojc"
     },
-<<<<<<< HEAD
-    "version": "0.2.0",
-=======
     "version": "1.0.0",
->>>>>>> 2f7fa14d
     "engines": {
         "node": ">=0.8.0"
     },
@@ -32,9 +24,6 @@
         "url": "http://github.com/musictheory/oj/raw/master/LICENSE.MIT"
     }],
     "devDependencies": {
-<<<<<<< HEAD
-        "mocha": "*"
-=======
         "mocha": "*",
         "temp":  "*"
     },
@@ -44,9 +33,7 @@
         "source-map":  "0.1.x",
         "node-getopt": "0.2.x",
         "jshint":      "2.x"
->>>>>>> 2f7fa14d
     },
-    "dependencies": { },
     "scripts": {
         "test": "mocha"
     }
